# poke-desktop

<<<<<<< HEAD
## Messages
=======
### Poke for iMessage
>>>>>>> 760741e9


Snapshot your local iMessage DB, index recent chats into LanceDB (OpenAI embeddings), and **answer questions or draft paste-ready replies**. 

The `local_mcp` directory contains a Python script that reads recent messages from the Messages database and converts them into a JSON format that can be used by the MCP. The script uses a contacts cache to resolve phone numbers and email addresses to names.

### Setup

```bash
python -m venv .venv
source .venv/bin/activate
pip install -r requirements.txt
```

### Permissions

You will need to make sure that your IDE/Terminal has Full Disk Access permissions to access the iMessage database. You can do this by going to System Settings > Security & Privacy > Privacy > Full Disk Access and adding your IDE/Terminal to the list.

Additionally, if you're using the Contacts Cache, you will need to make sure that your IDE/Terminal has access to your Contacts.

### Contacts Cache

To map phone/emails → names, create ~/.contacts_cache.txt using the `contacts_cache_dump.py` script located in the local_mcp/scripts directory. You must first run the following to store a local copy of your contacts on your filesystem.

```bash
python3 local_mcp/scripts/contacts_cache_dump.py
```

If missing, results still work, senders just appear as raw handles.

### First Run

Index recent iMessage history to LanceDB (with optional arguments):

```bash
python messages.py \
  --index \
  --chats 40 \
  --per 60 \
  --dbdir ~/.chat_memdb \
  --table messages
```

This snapshots `~/Library/Messages/chat.db` into `~/Library/Messages/_snapshots/` and upserts into `~/.chat_memdb`.

### CLI Usage

> Note: All commands accept --pretty for pretty-printed JSON.

a) Dump recent conversations (no DB needed)

```bash
python messages.py --pretty > recent.json
```

b) Plain substring search (exact, case-insensitive)

```bash
# Find "Thanksgiving" with small context window
python messages.py --text "Thanksgiving" --window 2 --pretty

# Filter by chat and time range
python messages.py \
  --text "Turkey" \
  --inchat "Random Groupchat" \
  --since 2025-09-01 \
  --until 2025-09-30 \
  --window 3 \
  --pretty
```

c) Semantic search (embedding similarity)

Query argument uses the prompt to fetch relevant messages of texts, e.g. a single message.
```bash
python messages.py --query "Thanksgiving plans with Jeff" --k 8 --pretty
```

d) Pull bounded context per thread

Context argument uses the prompt to fetch relevant threads of texts, e.g. chains of messages in a thread.

```bash
python messages.py --context "Am I free for Thanksgiving?" --ctx_k 6 --ctx_threads 3 --pretty
```

### Python API

Use the high-level function `suggest_next_message_from_prompt` to answer questions or generate a pasteable reply.

```python
from local_mcp.messages import suggest_next_message_from_prompt

result = suggest_next_message_from_prompt(
    "Someone asked me to hang out on Thanksgiving, draft me a message informing them about my plans if I have any, if not, then let them know I can go.",
    model="gpt-5-mini",
    max_tokens=2000,
)
print(result)
```<|MERGE_RESOLUTION|>--- conflicted
+++ resolved
@@ -1,11 +1,6 @@
 # poke-desktop
 
-<<<<<<< HEAD
-## Messages
-=======
 ### Poke for iMessage
->>>>>>> 760741e9
-
 
 Snapshot your local iMessage DB, index recent chats into LanceDB (OpenAI embeddings), and **answer questions or draft paste-ready replies**. 
 
